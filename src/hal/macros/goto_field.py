#!/usr/bin/env python
# -*- coding: utf-8 -*-
#
# @Author: José Sánchez-Gallego (gallegoj@uw.edu)
# @Date: 2021-10-10
# @Filename: goto_field.py
# @License: BSD 3-clause (http://www.opensource.org/licenses/BSD-3-Clause)

from __future__ import annotations

import asyncio
from time import time

import numpy

from hal import config
from hal.exceptions import HALError, MacroError
from hal.helpers.lamps import LampsHelperAPO, LampsHelperLCO
from hal.macros import Macro


__all__ = ["GotoFieldAPOMacro"]


class _GotoFieldBaseMacro(Macro):
    """Go to field macro."""

    name = "goto_field"

    __PRECONDITIONS__ = ["prepare"]
    __STAGES__ = [
        ("slew", "reconfigure"),
        "fvc",
        ("reslew", "lamps"),
        "boss_flat",
        "boss_hartmann",
        "boss_arcs",
        "acquire",
        "guide",
    ]
    __CLEANUP__ = ["cleanup"]

    _lamps_task: asyncio.Task | None = None

    async def prepare(self):
        """Check configuration and run pre-slew checks."""

        self._lamps_task = None

        stages = self.flat_stages

        if "reconfigure" in stages:
            configuration_loaded = self.actor.models["jaeger"]["configuration_loaded"]
            last_seen = configuration_loaded.last_seen

            if last_seen is None:
                self.command.warning("The age of the loaded configuration is unknown.")
            elif time() - last_seen > 3600:  # One hour
                raise MacroError("Configuration is too old. Load a new configuration.")

        do_fvc = "fvc" in stages
        do_flat = "boss_flat" in stages
        do_arcs = "boss_hartmann" in stages or "boss_arcs" in stages

        # Stop the guider.
        # TODO: this will probably be different at LCO.
        if do_fvc or do_flat or do_arcs:
            if self.observatory == "APO":
                assert self.helpers.tcc

                await self.helpers.cherno.stop_guiding(self.command)
                await self.helpers.tcc.axis_stop(self.command)

            else:
                if "slew" in stages:
                    await self.helpers.cherno.stop_guiding(self.command)

        # Ensure the APOGEE shutter is closed but don't wait for it.
        asyncio.create_task(
            self.helpers.apogee.shutter(
                self.command,
                open=False,
                shutter="apogee",
            )
        )

        # Reset cherno offsets.
        self.command.debug("Resetting cherno offsets.")
        await self.helpers.cherno.reset_offsets(self.command)

        # Start closing the FFS if they are open but do not block. Only close the FFS
        # if we're going to do BOSS cals, otherwise it's about 20 seconds of lost time.
        if do_flat or do_arcs:
            await self._close_ffs(wait=False)

        # If lamps are needed, turn them on now but do not wait for them to warm up.
        # Do not turn lamps if we are going to take an FVC image. We add a delay
        # since the APOGEE shutter is closing and we don't want to start turning on
        # the lamps until it's fully closed.
        if self.observatory == "APO":
            if do_flat and not do_fvc:
                self._lamps_task = asyncio.create_task(
                    self.helpers.lamps.turn_lamp(
                        self.command,
                        ["ff"],
                        True,
                        turn_off_others=True,
                        delay=10,
                    )
                )
            elif not do_flat and do_arcs:
                if do_fvc:
                    lamps = ["HgCd"]
                else:
                    lamps = ["HgCd", "Ne"]

                self._lamps_task = asyncio.create_task(
                    self.helpers.lamps.turn_lamp(
                        self.command,
                        lamps,
                        True,
                        turn_off_others=True,
                        delay=10,
                    )
                )
            else:
                await self._all_lamps_off(wait=False)

        else:
            await self._all_lamps_off(wait=False)

    async def slew(self):
        """Slew to field but keep the rotator at a fixed position."""

        raise NotImplementedError()

    async def reconfigure(self):
        """Reconfigures the FPS."""

        self.command.info("Reconfiguring FPS array.")

        # This is always safe. If it's already folded jaeger will return immediately.
        await self.send_command("jaeger", "configuration reverse")

        await self.send_command("jaeger", "configuration execute")

    async def fvc(self):
        """Run the FVC loop."""

        if "slew" in self.flat_stages and self.observatory == "APO":
            assert self.helpers.tcc

            self.command.info("Halting the rotator.")
            await self.helpers.tcc.axis_stop(self.command, axis="rot")

        self.command.info("Running FVC loop.")
        fvc_command = await self.send_command(
            "jaeger",
            "fvc loop",
            time_limit=config["timeouts"]["fvc"],
            raise_on_fail=False,
        )

        if fvc_command.status.did_fail:
            raise MacroError("FVC loop failed.")

    async def reslew(self):
        """Re-slew to field."""

        raise NotImplementedError()

    async def lamps(self):
        """Ensures the correct lamps for calibrations are on."""

        cal_stages = ["boss_flat", "boss_hartmann", "boss_arcs"]
        if all([stage not in self.flat_stages for stage in cal_stages]):
            return

        # If we are going to take BOSS cals, start warming up lamps now (some may
        # already be on).
        if "boss_flat" in self.flat_stages:
            mode = "flat"
        elif "boss_hartmann" in self.flat_stages:
            mode = "hartmann"
        else:
            mode = "arcs"

        await self._ensure_lamps(mode)

    async def boss_flat(self):
        """Takes the BOSS flat."""

        self.command.info("Taking BOSS flat.")

        await self._ensure_lamps(mode="flat")

        # Now take the flat. Do not read it yet.
        flat_time = self.config["flat_time"][self.observatory]

        self.command.debug("Starting BOSS flat exposure.")

        await self.helpers.boss.expose(
            self.command,
            flat_time,
            exp_type="flat",
            readout=True,
            read_async=True,
        )

        ff_lamp = "ff" if self.observatory == "APO" else "TCS_FF"
        asyncio.create_task(self.helpers.lamps.turn_lamp(self.command, ff_lamp, False))

    async def boss_hartmann(self):
        """Takes the hartmann sequence."""

        await self._ensure_lamps(mode="hartmann")

        if self.helpers.boss.readout_pending:  # Potential readout from the flat.
            self.command.info("Waiting for BOSS to read out.")
            await self.helpers.boss.readout(self.command)

        # Run hartmann and adjust the collimator but ignore residuals.
        self.command.info("Running hartmann collimate.")

        if self.observatory == "APO":
            command_string = "collimate ignoreResiduals"
        else:
            command_string = "collimate --keep-lamps"

        await self.send_command(
            "hartmann",
            command_string,
            time_limit=config["timeouts"]["hartmann"],
        )

        # Now check if there are residuals that require modifying the blue ring.
        residuals_kw = "sp1Residuals" if self.observatory == "APO" else "sp2Residuals"
        residuals = self.actor.models["hartmann"][residuals_kw][2]
        if residuals != "OK":
            raise MacroError(
                "Please adjust the blue ring and run goto-field again. "
                "The collimator has been adjusted."
            )

        if "boss_arcs" not in self.flat_stages:
            await self._all_lamps_off(wait=False)

    async def boss_arcs(self):
        """Takes BOSS arcs."""

        await self._ensure_lamps(mode="arcs")

        if self.helpers.boss.readout_pending:
            self.command.info("Waiting for BOSS to read out.")
            await self.helpers.boss.readout(self.command)

        self.command.info("Taking BOSS arc.")

        arc_time = self.config["arc_time"][self.observatory]

        await self.helpers.boss.expose(
            self.command,
            arc_time,
            exp_type="arc",
            readout=True,
            read_async=True,
        )

        await self._all_lamps_off(wait=False)

    async def acquire(self):
        """Acquires the field."""

        if self.helpers.cherno.is_guiding():
            self.command.info("Already guiding.")
            return

        await self._guide_preconditions("acquire")

        acquisition_config = self.config["acquisition"][self.observatory]

        exposure_time = acquisition_config["exposure_time"]
        max_exposure_time = acquisition_config["max_exposure_time"]
        dynamic_exposure_time = acquisition_config["dynamic_exposure_time"]
        target_rms = acquisition_config["target_rms"]
        min_rms = acquisition_config["min_rms"]
        max_iterations = acquisition_config["max_iterations"]
        wait_time = acquisition_config["wait_time"]

        self.command.info("Acquiring field.")

        try:
            await self.helpers.cherno.acquire(
                self.command,
                exposure_time=exposure_time,
                max_exposure_time=max_exposure_time,
                dynamic_exposure_time=dynamic_exposure_time,
                target_rms=target_rms,
                max_iterations=max_iterations,
                wait_time=wait_time,
            )
        except HALError:
            # If we have exhausted the number of exposures and not reached
            # the target RMS, check if we reach the minimum RMS. If so, warn
            # but continue.
            if self.helpers.cherno.guiding_at_rms(min_rms, allow_not_guiding=True):
                self.command.warning(
                    f"Target RMS not reached but RMS < {min_rms} arcsec. "
                    "Will continue."
                )
            else:
                raise

    async def guide(self):
        """Starts the guide loop."""

        if self.helpers.cherno.is_guiding():
            self.command.info("Already guiding.")
            return

        await self._guide_preconditions("guide")

        guide_config = self.config["guide"][self.observatory]
        if self.config["guider_time"] is not None:
            exposure_time = self.config["guider_time"]
        else:
            exposure_time = guide_config["exposure_time"]

        self.command.info("Starting guide loop.")
        await self.helpers.cherno.guide(
            self.command,
<<<<<<< HEAD
            exposure_time=guide_config["exposure_time"],
            max_exposure_time=guide_config["max_exposure_time"],
            dynamic_exposure_time=guide_config["dynamic_exposure_time"],
=======
            exposure_time=exposure_time,
>>>>>>> 446305f4
            wait_time=guide_config["wait_time"],
            wait=False,
        )

    async def cleanup(self):
        """Turns off all lamps."""

        if self.observatory == "LCO":
            await asyncio.sleep(3)

        # If enough stages have run, mark this configuration as goto_complete.
        if self.helpers.jaeger.configuration is not None and self._is_goto_complete():
            self.helpers.jaeger.configuration.goto_complete = True

        if self._lamps_task is not None and not self._lamps_task.done():
            self._lamps_task.cancel()

        await self._all_lamps_off()

        # Read any pending BOSS exposure.
        if self.helpers.boss.readout_pending:
            await self.helpers.boss.readout(self.command)

    def _get_pointing(self):
        """Returns the configuration pointing."""

        configuration_loaded = self.actor.models["jaeger"]["configuration_loaded"]
        ra, dec, pa = configuration_loaded[3:6]

        if any([ra is None, dec is None, pa is None]):
            raise MacroError("Unknown RA/Dec/PA coordinates for field.")

        ra_off = self.config[f"slew_offsets.{self.observatory}.ra"]
        dec_off = self.config[f"slew_offsets.{self.observatory}.dec"]
        rot_off = self.config[f"slew_offsets.{self.observatory}.rot"]

        if ra_off is not None:
            ra += ra_off / numpy.cos(numpy.radians(dec))

        dec += dec_off or 0.0
        pa += rot_off or 0.0

        return ra, dec, pa

    async def _set_guider_offset(self):
        """Sets the guider offset."""

        offset = self.config["guider_offset"]
        if offset is not None:
            offset = " ".join(map(str, offset))
            self.command.info(f"Setting guide offset to {offset}.")
            await self.send_command("cherno", f"offset {offset}")

    def _is_goto_complete(self):
        """Determines whether we can mark the configuration as ``goto_complete```.

        The stage at which we mark the configuration as ``goto_complete`` depends
        on what stages we are running, but it is always after the last stage
        before acquisition.

        """

        for stage in self.flat_stages:
            if stage == "acquire" or stage == "guide":
                continue
            if not self.is_stage_done(stage):
                return False

        return True

    async def _close_ffs(self, wait: bool = True):
        """Closes the FFS."""

        pass

    async def _guide_preconditions(self, stage: str):
        """Tasks to be run before acquisition/guiding can start."""

        pass

    async def _all_lamps_off(self, wait: bool = True):
        """Turns all the lamps off after checking them."""

        raise NotImplementedError()

    async def _ensure_lamps(self, mode: str):
        """Ensures the lamps for flats/arcs/hartmann are on."""

        raise NotImplementedError()


class GotoFieldAPOMacro(_GotoFieldBaseMacro):
    """Goto field macro for APO."""

    observatory = "APO"

    async def slew(self):
        """Slew to field but keep the rotator at a fixed position."""

        assert self.helpers.tcc

        # Wait five seconds to give time for the axis stop we issued in Prepare to
        # take effect.
        await asyncio.sleep(5)

        ra, dec, pa = self._get_pointing()

        result = self.helpers.tcc.axes_are_clear()
        if not result:
            raise HALError("Some axes are not clear. Cannot continue.")

        # The fixed position at which to slew for the FVC loop.
        alt = self.config["fvc"]["alt"]
        az = self.config["fvc"]["az"]
        rot = self.config["fvc"]["rot"]
        keep_offsets = self.config["keep_offsets"]

        if self.config["fixed_rot"] is False:
            self.command.info("Slewing to field RA/Dec/PA.")
            await self.helpers.tcc.goto_position(
                self.command,
                {"ra": ra, "dec": dec, "rot": pa},
                rotwrap="middle",
                keep_offsets=keep_offsets,
            )
        else:
            if self.config["fixed_altaz"]:
                self.command.info("Slewing to field with fixed rotator angle.")
                track_command = f"track {az}, {alt} mount /rota={rot} /rottype=mount"

            else:
                self.command.info("Slewing to field with fixed alt/az/rot position.")
                track_command = f"track {ra}, {dec} icrs /rota={rot} /rottype=mount"

            slew_result = await self.helpers.tcc.do_slew(
                self.command,
                track_command=track_command,
                keep_offsets=keep_offsets,
            )

            if slew_result is False:
                raise HALError("Failed slewing to position.")

            self.command.info(text="Position reached.")

        self.command.info("Halting the rotator.")
        await self.helpers.tcc.axis_stop(self.command, axis="rot")

    async def reslew(self):
        """Re-slew to field."""

        assert self.helpers.tcc

        ra, dec, pa = self._get_pointing()

        self.command.info("Re-slewing to field.")

        # Start going to position asynchronously.
        await self.helpers.tcc.goto_position(
            self.command,
            {"ra": ra, "dec": dec, "rot": pa},
            rotwrap="nearest",
            keep_offsets=self.config["keep_offsets"],
        )

    async def _all_lamps_off(self, wait: bool = True):
        """Turns all the lamps off after checking them."""

        # Check lamp status.
        command_off: bool = False
        lamp_status = self.helpers.lamps.list_status()
        for name, ls in lamp_status.items():
            if ls[1] is not False:
                self.command.warning(f"Lamp {name} is on, will turn off.")
                command_off = True

        if command_off:
            task = asyncio.create_task(self.helpers.lamps.all_off(self.command))
            if wait:
                await task

    async def _ensure_lamps(self, mode: str):
        """Ensures the lamps for flats/arcs/hartmann are on."""

        assert isinstance(self.helpers.lamps, LampsHelperAPO)

        # Make sure FFS are closed.
        close_ffs = asyncio.create_task(self._close_ffs())

        # Check lamps. Depending on the other stages HgCd may be on but Ne not. Loop
        # over each on of the lamps and if it's not on, turn it on. If any of them is
        # not on wait for 10 seconds, which is enough for the Hartmanns.
        lamp_status = self.helpers.lamps.list_status()

        if mode == "flat":
            lamp_status = self.helpers.lamps.list_status()
            if lamp_status["ff"][3] is False:
                if self._lamps_task and not self._lamps_task.done():
                    # Lamps have been commanded on but are not warmed up yet.
                    await self._lamps_task
                else:
                    self.command.warning("Turning FF lamp on.")
                    await self.helpers.lamps.turn_lamp(
                        self.command,
                        ["ff"],
                        True,
                        turn_off_others=True,
                    )

        else:
            wait: float = 0
            for lamp in ["HgCd", "Ne"]:
                if lamp_status[lamp][0] is False:
                    self.command.warning(f"Turning {lamp} lamp on.")
                    asyncio.create_task(
                        self.helpers.lamps.turn_lamp(
                            self.command,
                            [lamp],
                            True,
                            turn_off_others=False,
                        )
                    )

                    # For hartmann we don't need to wait until the lamps have fully
                    # warmed up. For arcs we wait until they are.
                    if mode == "hartmann":
                        if lamp == "HgCd":
                            wait = 10 if wait < 10 else wait
                        else:
                            wait = 5 if wait < 5 else wait
                    else:
                        if LampsHelperAPO.WARMUP[lamp] > wait:
                            wait = LampsHelperAPO.WARMUP[lamp]

                elif mode == "arcs" and lamp_status[lamp][3] is False:
                    elapsed = lamp_status[lamp][2]
                    wait_lamp = LampsHelperAPO.WARMUP[lamp] - elapsed
                    if wait < wait_lamp:
                        wait = wait_lamp

            if wait > 0:
                # TODO: maybe here we should confirm that the lamps are turning on.
                # We don't want to await the tasks though, because in some cases we
                # are waiting less time than the full warm up time.
                self.command.info(f"Waiting {wait} seconds for the lamps to warm-up.")
                await asyncio.sleep(wait)

        # Ensure FFS have fully closed.
        await close_ffs

    async def _close_ffs(self, wait: bool = True):
        """Closes the FFS."""

        assert self.helpers.ffs

        if not self.helpers.ffs.all_closed():
            self.command.info("Closing FFS")
            task = self.helpers.ffs.close(self.command)

            if wait:
                await task
            else:
                asyncio.create_task(task)

    async def _guide_preconditions(self, stage: str):
        """Run guide preconditions."""

        assert self.helpers.ffs and self.helpers.tcc

        pretasks = []

        if (stage == "acquire" and "reslew" not in self.flat_stages) or (
            stage == "guide" and "acquire" not in self.flat_stages
        ):
            self.command.info("Re-slewing to field.")
            pretasks.append(self.reslew())

        if not self.helpers.ffs.all_open():
            self.command.info("Opening FFS")
            pretasks.append(self.helpers.ffs.open(self.command))

        # Open FFS and re-slew at the same time.
        await asyncio.gather(*pretasks)

        # A bit of delay to make sure the axis status keyword is updated.
        await asyncio.sleep(1)

        if not self.helpers.tcc.check_axes_status("Tracking"):
            raise MacroError("Axes must be tracking for acquisition.")


class GotoFieldLCOMacro(_GotoFieldBaseMacro):  # pragma: no cover
    """Goto field macro for LCO."""

    observatory = "LCO"

    def __init__(self):
        super().__init__()

        self.screen_on: bool = False

    def _reset_internal(self, **opts):
        self.screen_on = False

        return super()._reset_internal(**opts)

    async def slew(self):
        """Slews the telescope."""

        do_flat = "boss_flat" in self.flat_stages
        do_arcs = "boss_hartmann" in self.flat_stages or "boss_arcs" in self.flat_stages
        do_screen = True if do_flat or do_arcs else False

        await self._slew_telescope(screen=do_screen)

    async def reslew(self):
        """Reslew to position after the FVC stage."""

        # No need for this at LCO.
        return

    async def _all_lamps_off(self, wait: bool = True):
        """Turns all the lamps off."""

        task = asyncio.create_task(self.helpers.lamps.all_off(self.command))
        if wait:
            await task

    async def _ensure_lamps(self, mode: str):
        """Makes sure the lamps are configured properly."""

        assert isinstance(self.helpers.lamps, LampsHelperLCO)

        if self._lamps_task and not self._lamps_task.done():
            # Lamps have been commanded on but are not warmed up yet.
            await self._lamps_task

        if mode == "flat":
            await self.helpers.lamps.turn_lamp(
                self.command,
                ["TCS_FF"],
                True,
                turn_off_others=True,
            )

        else:
            await self.helpers.lamps.turn_lamp(
                self.command,
                ["HeAr", "Ne"],
                True,
                turn_off_others=True,
            )

    async def _slew_telescope(self, screen: bool = False):
        """Slews the du Pont telescope."""

        ra, dec, pa = self._get_pointing()

        command_string = f"target {ra}, {dec} /posAngle={pa:.3f}"
        if screen:
            command_string += " /screen"

        self.command.info("Slewing to field RA/Dec/PA.")

        # The command times out when it gets there, so for now we ignore the failure.
        await self.send_command("lcotcc", command_string, raise_on_fail=False)

        self.screen_on = screen

    async def _remove_screen(self):
        """Ensures the screen is not in front of the telescope."""

        if self.screen_on:
            await self._slew_telescope(False)

    async def _guide_preconditions(self, stage: str):
        """Ensure the system is ready to guide/acquire."""

        await self._remove_screen()

    async def _close_ffs(self, wait: bool = True):
        return True<|MERGE_RESOLUTION|>--- conflicted
+++ resolved
@@ -329,13 +329,7 @@
         self.command.info("Starting guide loop.")
         await self.helpers.cherno.guide(
             self.command,
-<<<<<<< HEAD
-            exposure_time=guide_config["exposure_time"],
-            max_exposure_time=guide_config["max_exposure_time"],
-            dynamic_exposure_time=guide_config["dynamic_exposure_time"],
-=======
             exposure_time=exposure_time,
->>>>>>> 446305f4
             wait_time=guide_config["wait_time"],
             wait=False,
         )
