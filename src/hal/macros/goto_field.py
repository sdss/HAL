#!/usr/bin/env python
# -*- coding: utf-8 -*-
#
# @Author: José Sánchez-Gallego (gallegoj@uw.edu)
# @Date: 2021-10-10
# @Filename: goto_field.py
# @License: BSD 3-clause (http://www.opensource.org/licenses/BSD-3-Clause)

from __future__ import annotations

import asyncio
from time import time

from hal import config
from hal.exceptions import HALError, MacroError
from hal.helpers.lamps import LampsHelper
from hal.macros import Macro


__all__ = ["GotoFieldMacro"]


class GotoFieldMacro(Macro):
    """Go to field macro."""

    name = "goto_field"

    __PRECONDITIONS__ = ["prepare"]
    __STAGES__ = [
        ("slew", "reconfigure"),
        "fvc",
        ("reslew", "lamps"),
        "boss_flat",
        "boss_hartmann",
        "boss_arcs",
        "acquire",
        "guide",
    ]
    __CLEANUP__ = ["cleanup"]

    _lamps_task: asyncio.Task | None = None

    async def prepare(self):
        """Check configuration and run pre-slew checks."""

        self._lamps_task = None

        stages = self._flat_stages

        if "reconfigure" in stages:
            configuration_loaded = self.actor.models["jaeger"]["configuration_loaded"]
            last_seen = configuration_loaded.last_seen

            if last_seen is None:
                self.command.warning("The age of the loaded configuration is unknown.")
            elif time() - last_seen > 3600:  # One hour
                raise MacroError("Configuration is too old. Load a new configuration.")

<<<<<<< HEAD
        await self.helpers.cherno.stop_guiding(self.command)
=======
        do_fvc = "fvc" in stages
        do_flat = "boss_flat" in stages
        do_arcs = "boss_hartmann" in stages or "boss_arcs" in stages
>>>>>>> 21fb7b93

        # Stop the guider.
        # TODO: this will probably be different at LCO.
        if do_fvc or do_flat or do_arcs:
            await self.send_command("cherno", "stop")
            await self.helpers.tcc.axis_stop(self.command)

        # Ensure the APOGEE shutter is closed but don't wait for it.
        asyncio.create_task(
            self.helpers.apogee.shutter(
                self.command,
                open=False,
                shutter="apogee",
            )
        )

        # Start closing the FFS if they are open but do not block. Only close the FFS
        # if we're going to do BOSS cals, otherwise it's about 20 seconds of lost time.
        if do_flat or do_arcs:
            await self._close_ffs(wait=False)

        # If lamps are needed, turn them on now but do not wait for them to warm up.
        # Do not turn lamps if we are going to take an FVC image. We add a delay
        # since the APOGEE shutter is closing and we don't want to start turning on
        # the lamps until it's fully closed.
        if do_flat and not do_fvc:
            self._lamps_task = asyncio.create_task(
                self.helpers.lamps.turn_lamp(
                    self.command,
                    ["ff"],
                    True,
                    turn_off_others=True,
                    delay=10,
                )
            )
        elif not do_flat and do_arcs:
            if do_fvc:
                lamps = ["HgCd"]
            else:
                lamps = ["HgCd", "Ne"]

            self._lamps_task = asyncio.create_task(
                self.helpers.lamps.turn_lamp(
                    self.command,
                    lamps,
                    True,
                    turn_off_others=True,
                    delay=10,
                )
            )
        else:
            await self._all_lamps_off(wait=False)

    async def slew(self):
        """Slew to field but keep the rotator at a fixed position."""

        configuration_loaded = self.actor.models["jaeger"]["configuration_loaded"]
        ra, dec, pa = configuration_loaded[3:6]

        if any([ra is None, dec is None, pa is None]):
            raise MacroError("Unknown RA/Dec/PA coordinates for field.")

        result = self.actor.helpers.tcc.axes_are_clear()
        if not result:
            raise HALError("Some axes are not clear. Cannot continue.")

        # The fixed position at which to slew for the FVC loop.
        alt = self.config["fvc_alt"]
        az = self.config["fvc_az"]
        rot = self.config["fvc_rot"]
        keep_offsets = self.config["keep_offsets"]

        if self.config["fixed_rot"] is False:
            self.command.info("Slewing to field RA/Dec/PA.")
            await self.actor.helpers.tcc.goto_position(
                self.command,
                {"ra": ra, "dec": dec, "rot": pa},
                rotwrap="middle",
                keep_offsets=keep_offsets,
            )
        else:
            if self.config["fixed_altaz"]:
                self.command.info("Slewing to field with fixed rotator angle.")
                track_command = f"track {az}, {alt} mount /rota={rot} /rottype=mount"

            else:
                self.command.info("Slewing to field with fixed alt/az/rot position.")
                track_command = f"track {ra}, {dec} icrs /rota={rot} /rottype=mount"

            slew_result = await self.actor.helpers.tcc.do_slew(
                self.command,
                track_command=track_command,
                keep_offsets=keep_offsets,
            )

            if slew_result is False:
                raise HALError("Failed slewing to position.")

            self.command.info(text="Position reached.")

        self.command.info("Halting the rotator.")
        await self.helpers.tcc.axis_stop(self.command, axis="rot")

    async def reconfigure(self):
        """Reconfigures the FPS."""

        self.command.info("Reconfiguring FPS array.")

        # This is always safe. If it's already folded jaeger will return immediately.
        await self.send_command("jaeger", "configuration reverse")

        await self.send_command("jaeger", "configuration execute")

    async def fvc(self):
        """Run the FVC loop."""

        if "slew" in self._flat_stages:
            self.command.info("Halting the rotator.")
            await self.helpers.tcc.axis_stop(self.command, axis="rot")

        self.command.info("Running FVC loop.")
        fvc_command = await self.send_command(
            "jaeger",
            "fvc loop",
            time_limit=config["timeouts"]["fvc"],
            raise_on_fail=False,
        )

        if fvc_command.status.did_fail:
            raise MacroError("FVC loop failed.")

    async def reslew(self):
        """Re-slew to field."""

        configuration_loaded = self.actor.models["jaeger"]["configuration_loaded"]
        ra, dec, pa = configuration_loaded[3:6]

        if any([ra is None, dec is None, pa is None]):
            raise MacroError("Unknown RA/Dec/PA coordinates for field.")

        self.command.info("Re-slewing to field.")

        # Start going to position asynchronously.
        await self.actor.helpers.tcc.goto_position(
            self.command,
            {"ra": ra, "dec": dec, "rot": pa},
            rotwrap="nearest",
            keep_offsets=self.config["keep_offsets"],
        )

    async def lamps(self):
        """Ensures the correct lamps for calibrations are on."""

        cal_stages = ["boss_flat", "boss_hartmann", "boss_arcs"]
        if all([stage not in self._flat_stages for stage in cal_stages]):
            return

        # If we are going to take BOSS cals, start warming up lamps now (some may
        # already be on).
        if "boss_flat" in self._flat_stages:
            mode = "flat"
        elif "boss_hartmann" in self._flat_stages:
            mode = "hartmann"
        else:
            mode = "arcs"

        await self._ensure_lamps(mode)

    async def boss_flat(self):
        """Takes the BOSS flat."""

        self.command.info("Taking BOSS flat.")

        await self._ensure_lamps(mode="flat")

        # Now take the flat. Do not read it yet.
        flat_time = self.config["flat_time"]

        self.command.debug("Starting BOSS flat exposure.")

        await self.helpers.boss.expose(
            self.command,
            flat_time,
            exp_type="flat",
            readout=True,
            read_async=True,
        )

        asyncio.create_task(self.helpers.lamps.turn_lamp(self.command, "ff", False))

    async def boss_hartmann(self):
        """Takes the hartmann sequence."""

        await self._ensure_lamps(mode="hartmann")

        if self.helpers.boss.readout_pending:  # Potential readout from the flat.
            self.command.info("Waiting for BOSS to read out.")
            await self.helpers.boss.readout(self.command)

        # Run hartmann and adjust the collimator but ignore residuals.
        self.command.info("Running hartmann collimate.")
        await self.send_command(
            "hartmann",
            "collimate ignoreResiduals",
            time_limit=config["timeouts"]["hartmann"],
        )

        # Now check if there are residuals that require modifying the blue ring.
        sp1Residuals = self.actor.models["hartmann"]["sp1Residuals"][2]
        if sp1Residuals != "OK":
            raise MacroError(
                "Please adjust the blue ring and run goto-field again. "
                "The collimator has been adjusted."
            )

        if "boss_arcs" not in self._flat_stages:
            await self._all_lamps_off(wait=False)

    async def boss_arcs(self):
        """Takes BOSS arcs."""

        await self._ensure_lamps(mode="arcs")

        if self.helpers.boss.readout_pending:
            self.command.info("Waiting for BOSS to read out.")
            await self.helpers.boss.readout(self.command)

        self.command.info("Taking BOSS arc.")

        arc_time = self.config["arc_time"]

        await self.helpers.boss.expose(
            self.command,
            arc_time,
            exp_type="arc",
            readout=True,
            read_async=True,
        )

        await self._all_lamps_off(wait=False)

    async def acquire(self):
        """Acquires the field."""

        pretasks = []

        if "reslew" not in self._flat_stages:
            self.command.info("Re-slewing to field.")
            pretasks.append(self.reslew())

        if not self.helpers.ffs.all_open():
            self.command.info("Opening FFS")
            pretasks.append(self.helpers.ffs.open(self.command))

        # Open FFS and re-slew at the same time.
        await asyncio.gather(*pretasks)

        # A bit of delay to make sure the axis status keyword is updated.
        await asyncio.sleep(1)

        if not self.helpers.tcc.check_axes_status("Tracking"):
            raise MacroError("Axes must be tracking for acquisition.")

        guider_time = self.config["guider_time"]
        target_rms = self.config["target_rms"]
        max_iterations = self.config["max_iterations"]

        self.command.info("Acquiring field.")
        await self.helpers.cherno.acquire(
            self.command,
            exposure_time=guider_time,
            target_rms=target_rms,
            max_iterations=max_iterations,
        )

    async def guide(self):
        """Starts the guide loop."""

        if "acquire" not in self._flat_stages:
            self.command.info("Re-slewing to field.")
            await self.reslew()

        if not self.helpers.tcc.check_axes_status("Tracking"):
            raise MacroError("Axes must be tracking for guiding.")

        if not self.helpers.ffs.all_open():
            self.command.info("Opening FFS")
            await self.helpers.ffs.open(self.command)

        guider_time = self.config["guider_time"]

        self.command.info("Starting guide loop.")
        await self.helpers.cherno.guide(
            self.command,
            exposure_time=guider_time,
            wait=False,
        )

    async def cleanup(self):
        """Turns off all lamps."""

        if self._lamps_task is not None and not self._lamps_task.done():
            self._lamps_task.cancel()

        await self.helpers.lamps.all_off(self.command, force=True)

        # Read any pending BOSS exposure.
        if self.helpers.boss.readout_pending:
            await self.helpers.boss.readout(self.command)

    async def _close_ffs(self, wait: bool = True):
        """Closes the FFS."""

        if not self.helpers.ffs.all_closed():
            self.command.info("Closing FFS")
            task = self.helpers.ffs.close(self.command)

            if wait:
                await task
            else:
                asyncio.create_task(task)

    async def _all_lamps_off(self, wait: bool = True):
        """Turns all the lamps off after checking them."""

        # Check lamp status.
        command_off: bool = False
        lamp_status = self.helpers.lamps.list_status()
        for name, ls in lamp_status.items():
            if ls[1] is not False:
                self.command.warning(f"Lamp {name} is on, will turn off.")
                command_off = True

        if command_off:
            task = asyncio.create_task(self.helpers.lamps.all_off(self.command))
            if wait:
                await task

    async def _ensure_lamps(self, mode: str):
        """Ensures the lamps for flats/arcs/hartmann are on."""

        # Make sure FFS are closed.
        close_ffs = asyncio.create_task(self._close_ffs())

        # Check lamps. Depending on the other stages HgCd may be on but Ne not. Loop
        # over each on of the lamps and if it's not on, turn it on. If any of them is
        # not on wait for 10 seconds, which is enough for the Hartmanns.
        lamp_status = self.helpers.lamps.list_status()

        if mode == "flat":
            lamp_status = self.helpers.lamps.list_status()
            if lamp_status["ff"][3] is False:
                if self._lamps_task and not self._lamps_task.done():
                    # Lamps have been commanded on but are not warmed up yet.
                    await self._lamps_task
                else:
                    self.command.warning("Turning FF lamp on.")
                    await self.helpers.lamps.turn_lamp(
                        self.command,
                        ["ff"],
                        True,
                        turn_off_others=True,
                    )

        else:
            wait: float = 0
            for lamp in ["HgCd", "Ne"]:
                if lamp_status[lamp][0] is False:
                    self.command.warning(f"Turning {lamp} lamp on.")
                    asyncio.create_task(
                        self.helpers.lamps.turn_lamp(
                            self.command,
                            [lamp],
                            True,
                            turn_off_others=False,
                        )
                    )

                    # For hartmann we don't need to wait until the lamps have fully
                    # warmed up. For arcs we wait until they are.
                    if mode == "hartmann":
                        if lamp == "HgCd":
                            wait = 10 if wait < 10 else wait
                        else:
                            wait = 5 if wait < 5 else wait
                    else:
                        if LampsHelper.WARMUP[lamp] > wait:
                            wait = LampsHelper.WARMUP[lamp]

                elif mode == "arcs" and lamp_status[lamp][3] is False:
                    elapsed = lamp_status[lamp][2]
                    wait_lamp = LampsHelper.WARMUP[lamp] - elapsed
                    if wait < wait_lamp:
                        wait = wait_lamp

            if wait > 0:
                # TODO: maybe here we should confirm that the lamps are turning on.
                # We don't want to await the tasks though, because in some cases we
                # are waiting less time than the full warm up time.
                self.command.info(f"Waiting {wait} seconds for the lamps to warm-up.")
                await asyncio.sleep(wait)

        # Ensure FFS have fully closed.
        await close_ffs

    async def _set_guider_offset(self):
        """Sets the guider offset."""

        offset = self.config["guider_offset"]
        if offset is not None:
            offset = " ".join(map(str, offset))
            self.command.info(f"Setting guide offset to {offset}.")
            await self.send_command("cherno", f"offset {offset}")<|MERGE_RESOLUTION|>--- conflicted
+++ resolved
@@ -56,18 +56,14 @@
             elif time() - last_seen > 3600:  # One hour
                 raise MacroError("Configuration is too old. Load a new configuration.")
 
-<<<<<<< HEAD
-        await self.helpers.cherno.stop_guiding(self.command)
-=======
         do_fvc = "fvc" in stages
         do_flat = "boss_flat" in stages
         do_arcs = "boss_hartmann" in stages or "boss_arcs" in stages
->>>>>>> 21fb7b93
 
         # Stop the guider.
         # TODO: this will probably be different at LCO.
         if do_fvc or do_flat or do_arcs:
-            await self.send_command("cherno", "stop")
+            await self.helpers.cherno.stop_guiding(self.command)
             await self.helpers.tcc.axis_stop(self.command)
 
         # Ensure the APOGEE shutter is closed but don't wait for it.
