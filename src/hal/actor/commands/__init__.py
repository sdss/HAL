#!/usr/bin/env python
# -*- coding: utf-8 -*-
#
# @Author: José Sánchez-Gallego (gallegoj@uw.edu)
# @Date: 2022-12-26
# @Filename: __init__.py
# @License: BSD 3-clause (http://www.opensource.org/licenses/BSD-3-Clause)

from __future__ import annotations

import functools
from re import L

from typing import TYPE_CHECKING

import click

from clu import Command
from clu.parsers.click import command_parser, coro_helper

from hal.macros.macro import StageType, flatten


if TYPE_CHECKING:
    from hal.actor import HALActor, HALCommandType


hal_command_parser = command_parser


def stages(macro_name: str, reset: bool = True):
    """A decorator that adds ``--stages`` and ``--list-stages`` options.

    If ``reset=True`` resets the macro with the list of stages to run and passes
    the command and macro to the callback. If ``reset=False`` it does not reset
    the macro and, in addition to command and macro, also passes the list of
    stages. The latter is useful when additional options need to be passsed to
    the macro at reset.

    """

    def _split_stages(ctx, param, values):
        if values is None:
            return None

        _stages = [c.strip() for c in values.split(",")]

        return _stages

    def decorator(f):
        @click.option(
            "--list-stages",
            is_flag=True,
            help="List the stages for this macro.",
        )
        @click.option(
            "-s",
            "--stages",
            type=str,
            metavar="<stages>",
            callback=_split_stages,
            help="Comma-separated list of stages to execute.",
        )
        @functools.wraps(f)
        async def wrapper(
            command: Command[HALActor],
            *args,
            list_stages: bool = False,
            stages: list[StageType] | None = None,
            **kwargs,
        ):
            if macro_name not in command.actor.helpers.macros:
                raise click.BadArgumentUsage(f"Invalid macro {macro_name}")

            macro = command.actor.helpers.macros[macro_name]

            if list_stages is True:
                macro.list_stages(command=command, only_all=True)
                return command.finish()

            if stages is not None:
                for stage in stages:
                    if stage not in flatten(macro.__STAGES__ + macro.__CLEANUP__):
                        raise click.BadArgumentUsage(f"Invalid stage {stage}")

            if reset:
                macro.reset(command, stages)
                return await coro_helper(f, command, macro, *args, **kwargs)
            else:
                return await coro_helper(f, command, macro, stages, *args, **kwargs)

        return functools.update_wrapper(wrapper, f)

    return decorator


<<<<<<< HEAD
from .auto_pilot import *
=======
def fail_if_running_macro(command: HALCommandType):
    """Fails a command if a macro is already running."""

    macros = command.actor.helpers.macros
    running_macros = [macro for macro in macros if macros[macro].running]
    if any(running_macros):
        command.fail("An expose macro is already running.")
        return False

    return True


from .auto import *
>>>>>>> 9b119949
from .bypass import *
from .calibrations import *
from .expose import *
from .goto import *
from .goto_field import *
from .script import *
from .status import *
from .test import *<|MERGE_RESOLUTION|>--- conflicted
+++ resolved
@@ -94,9 +94,6 @@
     return decorator
 
 
-<<<<<<< HEAD
-from .auto_pilot import *
-=======
 def fail_if_running_macro(command: HALCommandType):
     """Fails a command if a macro is already running."""
 
@@ -109,8 +106,7 @@
     return True
 
 
-from .auto import *
->>>>>>> 9b119949
+from .auto_pilot import *
 from .bypass import *
 from .calibrations import *
 from .expose import *
